# ----------------------------------------------------------------------------------
# Electrum plugin for the Digital Bitbox hardware wallet by Shift Devices AG
# digitalbitbox.com
#

try:
<<<<<<< HEAD
    import electrum
    from electrum.bitcoin import TYPE_ADDRESS, var_int, msg_magic, Hash, verify_message, pubkey_from_signature, point_to_ser, public_key_to_p2pkh, EncodeAES, DecodeAES, MyVerifyingKey, int_to_hex
    from electrum.i18n import _
    from electrum.keystore import Hardware_KeyStore
    from electrum.transaction import Transaction
=======
    from electroncash.bitcoin import TYPE_ADDRESS, var_int, msg_magic, Hash, verify_message, pubkey_from_signature, point_to_ser, public_key_to_p2pkh, EncodeAES, DecodeAES, MyVerifyingKey
    from electroncash.i18n import _
    from electroncash.keystore import Hardware_KeyStore
>>>>>>> ff5a09bb
    from ..hw_wallet import HW_PluginBase
    from electroncash.util import print_error

    import time
    import hid
    import json
    import math
    import struct
    import hashlib
    from ecdsa.ecdsa import generator_secp256k1
    from ecdsa.util import sigencode_der
    from ecdsa.curves import SECP256k1
    DIGIBOX = True
except ImportError as e:
    DIGIBOX = False



# ----------------------------------------------------------------------------------
# USB HID interface
#

class DigitalBitbox_Client():

    def __init__(self, hidDevice):
        self.dbb_hid = hidDevice
        self.opened = True
        self.password = None
        self.isInitialized = False
        self.setupRunning = False
        self.usbReportSize = 64 # firmware > v2.0.0


    def close(self):
        if self.opened:
            try:
                self.dbb_hid.close()
            except:
                pass
        self.opened = False


    def timeout(self, cutoff):
        pass


    def label(self):
        return " "


    def is_pairable(self):
        return True


    def is_initialized(self):
        return self.dbb_has_password()


    def is_paired(self):
        return self.password is not None


    def get_xpub(self, bip32_path):
        if self.check_device_dialog():
            msg = '{"xpub":"' + bip32_path + '"}'
            reply = self.hid_send_encrypt(msg)
            return reply['xpub']
        return None


    def dbb_has_password(self):
        reply = self.hid_send_plain('{"ping":""}')
        if 'ping' not in reply:
            raise Exception('Device communication error. Please unplug and replug your Digital Bitbox.')
        if reply['ping'] == 'password':
            return True
        return False


    def stretch_key(self, key):
        import pbkdf2, hmac
        return pbkdf2.PBKDF2(key, 'Digital Bitbox', iterations = 20480, macmodule = hmac, digestmodule = hashlib.sha512).read(64).encode('hex')


    def backup_password_dialog(self):
        msg = _("Enter the password used when the backup was created:")
        while True:
            password = self.handler.get_passphrase(msg, False)
            if password is None:
                return None
            if len(password) < 4:
                msg = _("Password must have at least 4 characters.\r\n\r\nEnter password:")
            elif len(password) > 64:
                msg = _("Password must have less than 64 characters.\r\n\r\nEnter password:")
            else:
                return str(password)


    def password_dialog(self, msg):
        while True:
            password = self.handler.get_passphrase(msg, False)
            if password is None:
                return False
            if len(password) < 4:
                msg = _("Password must have at least 4 characters.\r\n\r\nEnter password:")
            elif len(password) > 64:
                msg = _("Password must have less than 64 characters.\r\n\r\nEnter password:")
            else:
                self.password = str(password)
                return True


    def check_device_dialog(self):
        # Set password if fresh device
        if self.password is None and not self.dbb_has_password():
            if not self.setupRunning:
                return False # A fresh device cannot connect to an existing wallet
            msg = _("An uninitialized Digital Bitbox is detected. " \
                    "Enter a new password below.\r\n\r\n REMEMBER THE PASSWORD!\r\n\r\n" \
                    "You cannot access your coins or a backup without the password.\r\n" \
                    "A backup is saved automatically when generating a new wallet.")
            if self.password_dialog(msg):
                reply = self.hid_send_plain('{"password":"' + self.password + '"}')
            else:
                return False

        # Get password from user if not yet set
        msg = _("Enter your Digital Bitbox password:")
        while self.password is None:
            if not self.password_dialog(msg):
                return False
            reply = self.hid_send_encrypt('{"led":"blink"}')
            if 'error' in reply:
                self.password = None
                if reply['error']['code'] == 109:
                    msg = _("Incorrect password entered.\r\n\r\n"  \
                            + reply['error']['message'] + "\r\n\r\n" \
                            "Enter your Digital Bitbox password:")
                else:
                    # Should never occur
                    msg = _("Unexpected error occurred.\r\n\r\n"  \
                            + reply['error']['message'] + "\r\n\r\n" \
                            "Enter your Digital Bitbox password:")

        # Initialize device if not yet initialized
        if not self.setupRunning:
            self.isInitialized = True # Wallet exists. Electrum code later checks if the device matches the wallet
        elif not self.isInitialized:
            reply = self.hid_send_encrypt('{"device":"info"}')
            if reply['device']['id'] <> "":
                self.recover_or_erase_dialog() # Already seeded
            else:
                self.seed_device_dialog() # Seed if not initialized

        return self.isInitialized


    def recover_or_erase_dialog(self):
        msg = _("The Digital Bitbox is already seeded. Choose an option:\n")
        choices = [
            (_("Create a wallet using the current seed")),
            (_("Load a wallet from the micro SD card (the current seed is overwritten)")),
            (_("Erase the Digital Bitbox"))
        ]
        try:
            reply = self.handler.win.query_choice(msg, choices)
        except Exception:
            return # Back button pushed
        if reply == 2:
            self.dbb_erase()
        elif reply == 1:
            if not self.dbb_load_backup():
                return
        else:
            pass # Use existing seed
        self.isInitialized = True


    def seed_device_dialog(self):
        msg = _("Choose how to initialize your Digital Bitbox:\n")
        choices = [
            (_("Generate a new random wallet")),
            (_("Load a wallet from the micro SD card"))
        ]
        try:
            reply = self.handler.win.query_choice(msg, choices)
        except Exception:
            return # Back button pushed
        if reply == 0:
            self.dbb_generate_wallet()
        else:
            if not self.dbb_load_backup(show_msg=False):
                return
        self.isInitialized = True


    def dbb_generate_wallet(self):
        key = self.stretch_key(self.password)
        filename = "Electrum-" + time.strftime("%Y-%m-%d-%H-%M-%S") + ".pdf"
        msg = '{"seed":{"source": "create", "key": "%s", "filename": "%s", "entropy": "%s"}}' % (key, filename, 'Digital Bitbox Electrum Plugin')
        reply = self.hid_send_encrypt(msg)
        if 'error' in reply:
            raise Exception(reply['error']['message'])


    def dbb_erase(self):
        self.handler.show_message(_("Are you sure you want to erase the Digital Bitbox?\r\n\r\n" \
                                    "To continue, touch the Digital Bitbox's light for 3 seconds.\r\n\r\n" \
                                    "To cancel, briefly touch the light or wait for the timeout."))
        hid_reply = self.hid_send_encrypt('{"reset":"__ERASE__"}')
        self.handler.clear_dialog()
        if 'error' in hid_reply:
            raise Exception(hid_reply['error']['message'])
        else:
            self.password = None
            raise Exception('Device erased')


    def dbb_load_backup(self, show_msg=True):
        backups = self.hid_send_encrypt('{"backup":"list"}')
        if 'error' in backups:
            raise Exception(backups['error']['message'])
        try:
            f = self.handler.win.query_choice(_("Choose a backup file:"), backups['backup'])
        except Exception:
            return False # Back button pushed
        key = self.backup_password_dialog()
        if key is None:
            raise Exception('Canceled by user')
        key = self.stretch_key(key)
        if show_msg:
            self.handler.show_message(_("Loading backup...\r\n\r\n" \
                                        "To continue, touch the Digital Bitbox's light for 3 seconds.\r\n\r\n" \
                                        "To cancel, briefly touch the light or wait for the timeout."))
        msg = '{"seed":{"source": "backup", "key": "%s", "filename": "%s"}}' % (key, backups['backup'][f])
        hid_reply = self.hid_send_encrypt(msg)
        self.handler.clear_dialog()
        if 'error' in hid_reply:
            raise Exception(hid_reply['error']['message'])
        return True


    def hid_send_frame(self, data):
        HWW_CID = 0xFF000000
        HWW_CMD = 0x80 + 0x40 + 0x01
        data = bytearray(data)
        data_len = len(data)
        seq = 0;
        idx = 0;
        write = []
        while idx < data_len:
            if idx == 0:
                # INIT frame
                write = data[idx : idx + min(data_len, self.usbReportSize - 7)]
                self.dbb_hid.write('\0' + struct.pack(">IBH", HWW_CID, HWW_CMD, data_len & 0xFFFF) + write + '\xEE' * (self.usbReportSize - 7 - len(write)))
            else:
                # CONT frame
                write = data[idx : idx + min(data_len, self.usbReportSize - 5)]
                self.dbb_hid.write('\0' + struct.pack(">IB", HWW_CID, seq) + write + '\xEE' * (self.usbReportSize - 5 - len(write)))
                seq += 1
            idx += len(write)


    def hid_read_frame(self):
        # INIT response
        read = self.dbb_hid.read(self.usbReportSize)
        cid = ((read[0] * 256 + read[1]) * 256 + read[2]) * 256 + read[3]
        cmd = read[4]
        data_len = read[5] * 256 + read[6]
        data = read[7:]
        idx = len(read) - 7;
        while idx < data_len:
            # CONT response
            read = self.dbb_hid.read(self.usbReportSize)
            data += read[5:]
            idx += len(read) - 5
        return data


    def hid_send_plain(self, msg):
        reply = ""
        try:
            serial_number = self.dbb_hid.get_serial_number_string()
            if "v2.0." in serial_number or "v1." in serial_number:
                hidBufSize = 4096
                self.dbb_hid.write('\0' + bytearray(msg) + '\0' * (hidBufSize - len(msg)))
                r = []
                while len(r) < hidBufSize:
                    r = r + self.dbb_hid.read(hidBufSize)
            else:
                self.hid_send_frame(msg)
                r = self.hid_read_frame()
            r = str(bytearray(r)).rstrip(' \t\r\n\0')
            r = r.replace("\0", '')
            reply = json.loads(r)
        except Exception as e:
            print_error('Exception caught ' + str(e))
        return reply


    def hid_send_encrypt(self, msg):
        reply = ""
        try:
            secret = Hash(self.password)
            msg = EncodeAES(secret, msg)
            reply = self.hid_send_plain(msg)
            if 'ciphertext' in reply:
                reply = DecodeAES(secret, ''.join(reply["ciphertext"]))
                reply = json.loads(reply)
            if 'error' in reply:
                self.password = None
        except Exception as e:
            print_error('Exception caught ' + str(e))
        return reply



# ----------------------------------------------------------------------------------
#
#

class DigitalBitbox_KeyStore(Hardware_KeyStore):
    hw_type = 'digitalbitbox'
    device = 'DigitalBitbox'


    def __init__(self, d):
        Hardware_KeyStore.__init__(self, d)
        self.force_watching_only = False
        self.maxInputs = 14 # maximum inputs per single sign command


    def get_derivation(self):
        return str(self.derivation)


    def give_error(self, message, clear_client = False):
        if clear_client:
            self.client = None
        raise Exception(message)


    def decrypt_message(self, pubkey, message, password):
        raise RuntimeError(_('Encryption and decryption are currently not supported for %s') % self.device)


    def sign_message(self, sequence, message, password):
        sig = None
        try:
            inputPath = self.get_derivation() + "/%d/%d" % sequence
            inputHash = Hash(msg_magic(message)).encode('hex')
            hasharray = []
            hasharray.append({'hash': inputHash, 'keypath': inputPath})
            hasharray = json.dumps(hasharray)

            msg = '{"sign":{"meta":"sign message", "data":%s}}' % (hasharray)

            dbb_client = self.plugin.get_client(self)

            if not dbb_client.is_paired():
                raise Exception("Could not sign message.")

            reply = dbb_client.hid_send_encrypt(msg)
            self.handler.show_message(_("Signing message ...\r\n\r\n" \
                                        "To continue, touch the Digital Bitbox's blinking light for 3 seconds.\r\n\r\n" \
                                        "To cancel, briefly touch the blinking light or wait for the timeout."))
            reply = dbb_client.hid_send_encrypt(msg) # Send twice, first returns an echo for smart verification (not implemented)
            self.handler.clear_dialog()

            if 'error' in reply:
                raise Exception(reply['error']['message'])

            if 'sign' not in reply:
                raise Exception("Could not sign message.")

            if 'recid' in reply['sign'][0]:
                # firmware > v2.1.1
                sig = chr(27 + int(reply['sign'][0]['recid'], 16) + 4) + reply['sign'][0]['sig'].decode('hex')
                h = Hash(msg_magic(message))
                pk, compressed = pubkey_from_signature(sig, h)
                pk = point_to_ser(pk.pubkey.point, compressed)
                addr = public_key_to_p2pkh(pk)
                if verify_message(addr, sig, message) is False:
                    raise Exception("Could not sign message")
            elif 'pubkey' in reply['sign'][0]:
                # firmware <= v2.1.1
                for i in range(4):
                    sig = chr(27 + i + 4) + reply['sign'][0]['sig'].decode('hex')
                    try:
                        addr = public_key_to_p2pkh(reply['sign'][0]['pubkey'].decode('hex'))
                        if verify_message(addr, sig, message):
                            break
                    except Exception:
                        continue
                else:
                    raise Exception("Could not sign message")


        except BaseException as e:
            self.give_error(e)
        return sig


    def sign_transaction(self, tx, password):
        if tx.is_complete():
            return

        try:
            p2shTransaction = False
            derivations = self.get_tx_derivations(tx)
            inputhasharray = []
            hasharray = []
            pubkeyarray = []

            # Build hasharray from inputs
            for i, txin in enumerate(tx.inputs()):
                if txin['type'] == 'coinbase':
                    self.give_error("Coinbase not supported") # should never happen

                if txin['type'] in ['p2sh']:
                    p2shTransaction = True

                for x_pubkey in txin['x_pubkeys']:
                    if x_pubkey in derivations:
                        index = derivations.get(x_pubkey)
                        inputPath = "%s/%d/%d" % (self.get_derivation(), index[0], index[1])
                        inputHash = Hash(tx.serialize_preimage(i).decode('hex'))
                        hasharray_i = {'hash': inputHash.encode('hex'), 'keypath': inputPath}
                        hasharray.append(hasharray_i)
                        inputhasharray.append(inputHash)
                        break
                else:
                    self.give_error("No matching x_key for sign_transaction") # should never happen

            # Sanity check
            if p2shTransaction:
                for txinput in tx.inputs():
                    if txinput['type'] != 'p2sh':
                        self.give_error("P2SH / regular input mixed in same transaction not supported") # should never happen

            # Build pubkeyarray from outputs (unused because echo for smart verification not implemented)
            if not p2shTransaction:
                for _type, address, amount in tx.outputs():
                    assert _type == TYPE_ADDRESS
                    info = tx.output_info.get(address)
                    if info is not None:
                        index, xpubs, m = info
                        changePath = self.get_derivation() + "/%d/%d" % index
                        changePubkey = self.derive_pubkey(index[0], index[1])
                        pubkeyarray_i = {'pubkey': changePubkey, 'keypath': changePath}
                        pubkeyarray.append(pubkeyarray_i)

            # Build sign command
            dbb_signatures = []
            steps = math.ceil(1.0 * len(hasharray) / self.maxInputs)
            for step in range(int(steps)):
                hashes = hasharray[step * self.maxInputs : (step + 1) * self.maxInputs]

                msg = '{"sign": {"meta":"%s", "data":%s, "checkpub":%s} }' % \
                       (Hash(tx.serialize()).encode('hex'), json.dumps(hashes), json.dumps(pubkeyarray))

                dbb_client = self.plugin.get_client(self)

                if not dbb_client.is_paired():
                    raise Exception("Could not sign transaction.")

                reply = dbb_client.hid_send_encrypt(msg)

                if 'error' in reply:
                    raise Exception(reply['error']['message'])

                if 'echo' not in reply:
                    raise Exception("Could not sign transaction.")

                if steps > 1:
                    self.handler.show_message(_("Signing large transaction. Please be patient ...\r\n\r\n" \
                                                "To continue, touch the Digital Bitbox's blinking light for 3 seconds. " \
                                                "(Touch " + str(step + 1) + " of " + str(int(steps)) + ")\r\n\r\n" \
                                                "To cancel, briefly touch the blinking light or wait for the timeout.\r\n\r\n"))
                else:
                    self.handler.show_message(_("Signing transaction ...\r\n\r\n" \
                                                "To continue, touch the Digital Bitbox's blinking light for 3 seconds.\r\n\r\n" \
                                                "To cancel, briefly touch the blinking light or wait for the timeout."))

                reply = dbb_client.hid_send_encrypt(msg) # Send twice, first returns an echo for smart verification (not implemented)
                self.handler.clear_dialog()

                if 'error' in reply:
                    raise Exception(reply['error']['message'])

                if 'sign' not in reply:
                    raise Exception("Could not sign transaction.")

                dbb_signatures.extend(reply['sign'])

            # Fill signatures
            if len(dbb_signatures) <> len(tx.inputs()):
                raise Exception("Incorrect number of transactions signed.") # Should never occur
            for i, txin in enumerate(tx.inputs()):
                num = txin['num_sig']
                for pubkey in txin['pubkeys']:
                    signatures = filter(None, txin['signatures'])
                    if len(signatures) == num:
                        break # txin is complete
                    ii = txin['pubkeys'].index(pubkey)
                    signed = dbb_signatures[i]
                    if 'recid' in signed:
                        # firmware > v2.1.1
                        recid = int(signed['recid'], 16)
                        s = signed['sig'].decode('hex')
                        h = inputhasharray[i]
                        pk = MyVerifyingKey.from_signature(s, recid, h, curve = SECP256k1)
                        pk = point_to_ser(pk.pubkey.point, True).encode('hex')
                    elif 'pubkey' in signed:
                        # firmware <= v2.1.1
                        pk = signed['pubkey']
                    if pk != pubkey:
                        continue
                    sig_r = int(signed['sig'][:64], 16)
                    sig_s = int(signed['sig'][64:], 16)
                    sig = sigencode_der(sig_r, sig_s, generator_secp256k1.order())
                    txin['signatures'][ii] = sig.encode('hex') + int_to_hex(Transaction.nHashType() & 255, 1)
                    tx._inputs[i] = txin

        except BaseException as e:
            self.give_error(e, True)
        else:
            print_error("Transaction is_complete", tx.is_complete())
            tx.raw = tx.serialize()


class DigitalBitboxPlugin(HW_PluginBase):

    libraries_available = DIGIBOX
    keystore_class = DigitalBitbox_KeyStore
    client = None
    DEVICE_IDS = [
                   (0x03eb, 0x2402) # Digital Bitbox
                 ]

    def __init__(self, parent, config, name):
        HW_PluginBase.__init__(self, parent, config, name)
        if self.libraries_available:
            self.device_manager().register_devices(self.DEVICE_IDS)


    def get_dbb_device(self, device):
        dev = hid.device()
        dev.open_path(device.path)
        return dev


    def create_client(self, device, handler):
        if device.interface_number == 0 or device.usage_page == 0xffff:
            self.handler = handler
            client = self.get_dbb_device(device)
            if client <> None:
                client = DigitalBitbox_Client(client)
            return client
        else:
            return None


    def setup_device(self, device_info, wizard):
        devmgr = self.device_manager()
        device_id = device_info.device.id_
        client = devmgr.client_by_id(device_id)
        client.handler = self.create_handler(wizard)
        client.setupRunning = True
        client.get_xpub("m/44'/0'")


    def get_xpub(self, device_id, derivation, wizard):
        devmgr = self.device_manager()
        client = devmgr.client_by_id(device_id)
        client.handler = self.create_handler(wizard)
        client.check_device_dialog()
        xpub = client.get_xpub(derivation)
        return xpub


    def get_client(self, keystore, force_pair=True):
        devmgr = self.device_manager()
        handler = keystore.handler
        with devmgr.hid_lock:
            client = devmgr.client_for_keystore(self, handler, keystore, force_pair)
        if client <> None:
            client.check_device_dialog()
        return client<|MERGE_RESOLUTION|>--- conflicted
+++ resolved
@@ -4,17 +4,10 @@
 #
 
 try:
-<<<<<<< HEAD
-    import electrum
-    from electrum.bitcoin import TYPE_ADDRESS, var_int, msg_magic, Hash, verify_message, pubkey_from_signature, point_to_ser, public_key_to_p2pkh, EncodeAES, DecodeAES, MyVerifyingKey, int_to_hex
-    from electrum.i18n import _
-    from electrum.keystore import Hardware_KeyStore
-    from electrum.transaction import Transaction
-=======
-    from electroncash.bitcoin import TYPE_ADDRESS, var_int, msg_magic, Hash, verify_message, pubkey_from_signature, point_to_ser, public_key_to_p2pkh, EncodeAES, DecodeAES, MyVerifyingKey
+    from electroncash.bitcoin import TYPE_ADDRESS, var_int, msg_magic, Hash, verify_message, pubkey_from_signature, point_to_ser, public_key_to_p2pkh, EncodeAES, DecodeAES, MyVerifyingKey, int_to_hex
     from electroncash.i18n import _
     from electroncash.keystore import Hardware_KeyStore
->>>>>>> ff5a09bb
+    from electroncash.transaction import Transaction
     from ..hw_wallet import HW_PluginBase
     from electroncash.util import print_error
 
